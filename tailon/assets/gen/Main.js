--- conflicted
+++ resolved
@@ -1,3 +1,105 @@
+var Utils;
+(function (Utils) {
+    function formatBytes(size) {
+        var units = ['B', 'KB', 'MB', 'GB', 'TB', 'PB', 'EB', 'ZB', 'YB'];
+        var i = 0;
+        while (size >= 1024) {
+            size /= 1024;
+            ++i;
+        }
+        return size.toFixed(1) + ' ' + units[i];
+    }
+    Utils.formatBytes = formatBytes;
+    function formatFilename(state) {
+        if (!state.id)
+            return state.text;
+        var size = formatBytes($(state.element).data('size'));
+        return '<span>' + state.text + '</span>' + '<span style="float:right;">' + size + '</span>';
+    }
+    Utils.formatFilename = formatFilename;
+    function endsWith(str, suffix) {
+        return str.indexOf(suffix, str.length - suffix.length) !== -1;
+    }
+    Utils.endsWith = endsWith;
+    function startsWith(str, prefix) {
+        return str.indexOf(prefix) === 0;
+    }
+    Utils.startsWith = startsWith;
+    var escape_entity_map = {
+        "&": "&amp;",
+        "<": "&lt;",
+        ">": "&gt;",
+        "/": '&#x2F;'
+    };
+    // This is the escapeHtml function from mustache.js.
+    function escapeHtml(str) {
+        return String(str).replace(/[&<>\/]/g, function (s) {
+            return escape_entity_map[s];
+        });
+    }
+    Utils.escapeHtml = escapeHtml;
+    function parseQueryString(str) {
+        var res = {};
+        str.substr(1).split('&').forEach(function (item) {
+            var el = item.split("=");
+            var key = el[0];
+            var value = el[1] && decodeURIComponent(el[1]);
+            if (key in res) {
+                res[key].push(value);
+            }
+            else {
+                res[key] = [value];
+            }
+        });
+        return res;
+    }
+    Utils.parseQueryString = parseQueryString;
+    var Signal = /** @class */ (function () {
+        function Signal() {
+            this.listeners = [];
+        }
+        Signal.prototype.addCallback = function (callback) {
+            this.listeners.push(callback);
+        };
+        Signal.prototype.removeObserver = function (observer) {
+            this.listeners.splice(this.listeners.indexOf(observer), 1);
+        };
+        Signal.prototype.trigger = function (data) {
+            this.listeners.forEach(function (callback) {
+                callback(data);
+            });
+        };
+        return Signal;
+    }());
+    Utils.Signal = Signal;
+})(Utils || (Utils = {}));
+/// <reference path="Utils.ts" />
+var Settings;
+(function (Settings_1) {
+    var Settings = /** @class */ (function () {
+        function Settings(settings) {
+            this.settings = settings;
+            this.signals = {};
+            var keys = Object.keys(this.settings);
+            for (var i = 0; i < keys.length; i++) {
+                this.signals[keys[i]] = new Utils.Signal();
+            }
+        }
+        Settings.prototype.onChange = function (name, callback) {
+            this.signals[name].addCallback(callback);
+        };
+        Settings.prototype.set = function (key, value) {
+            console.log('settings key "' + key + '" set to "' + value + '"');
+            this.settings[key] = value;
+            this.signals[key].trigger(value);
+        };
+        Settings.prototype.get = function (key) {
+            return this.settings[key];
+        };
+        return Settings;
+    }());
+    Settings_1.Settings = Settings;
+})(Settings || (Settings = {}));
 var TailonServer = /** @class */ (function () {
     function TailonServer(apiURL, connectionRetries) {
         var _this = this;
@@ -184,108 +286,6 @@
 //         $('#wrap_lines').prop('checked', this.model.get('wrap-lines'));
 //     },
 // });
-var Utils;
-(function (Utils) {
-    function formatBytes(size) {
-        var units = ['B', 'KB', 'MB', 'GB', 'TB', 'PB', 'EB', 'ZB', 'YB'];
-        var i = 0;
-        while (size >= 1024) {
-            size /= 1024;
-            ++i;
-        }
-        return size.toFixed(1) + ' ' + units[i];
-    }
-    Utils.formatBytes = formatBytes;
-    function formatFilename(state) {
-        if (!state.id)
-            return state.text;
-        var size = formatBytes($(state.element).data('size'));
-        return '<span>' + state.text + '</span>' + '<span style="float:right;">' + size + '</span>';
-    }
-    Utils.formatFilename = formatFilename;
-    function endsWith(str, suffix) {
-        return str.indexOf(suffix, str.length - suffix.length) !== -1;
-    }
-    Utils.endsWith = endsWith;
-    function startsWith(str, prefix) {
-        return str.indexOf(prefix) === 0;
-    }
-    Utils.startsWith = startsWith;
-    var escape_entity_map = {
-        "&": "&amp;",
-        "<": "&lt;",
-        ">": "&gt;",
-        "/": '&#x2F;'
-    };
-    // This is the escapeHtml function from mustache.js.
-    function escapeHtml(str) {
-        return String(str).replace(/[&<>\/]/g, function (s) {
-            return escape_entity_map[s];
-        });
-    }
-    Utils.escapeHtml = escapeHtml;
-    function parseQueryString(str) {
-        var res = {};
-        str.substr(1).split('&').forEach(function (item) {
-            var el = item.split("=");
-            var key = el[0];
-            var value = el[1] && decodeURIComponent(el[1]);
-            if (key in res) {
-                res[key].push(value);
-            }
-            else {
-                res[key] = [value];
-            }
-        });
-        return res;
-    }
-    Utils.parseQueryString = parseQueryString;
-    var Signal = /** @class */ (function () {
-        function Signal() {
-            this.listeners = [];
-        }
-        Signal.prototype.addCallback = function (callback) {
-            this.listeners.push(callback);
-        };
-        Signal.prototype.removeObserver = function (observer) {
-            this.listeners.splice(this.listeners.indexOf(observer), 1);
-        };
-        Signal.prototype.trigger = function (data) {
-            this.listeners.forEach(function (callback) {
-                callback(data);
-            });
-        };
-        return Signal;
-    }());
-    Utils.Signal = Signal;
-})(Utils || (Utils = {}));
-/// <reference path="Utils.ts" />
-var Settings;
-(function (Settings_1) {
-    var Settings = /** @class */ (function () {
-        function Settings(settings) {
-            this.settings = settings;
-            this.signals = {};
-            var keys = Object.keys(this.settings);
-            for (var i = 0; i < keys.length; i++) {
-                this.signals[keys[i]] = new Utils.Signal();
-            }
-        }
-        Settings.prototype.onChange = function (name, callback) {
-            this.signals[name].addCallback(callback);
-        };
-        Settings.prototype.set = function (key, value) {
-            console.log('settings key "' + key + '" set to "' + value + '"');
-            this.settings[key] = value;
-            this.signals[key].trigger(value);
-        };
-        Settings.prototype.get = function (key) {
-            return this.settings[key];
-        };
-        return Settings;
-    }());
-    Settings_1.Settings = Settings;
-})(Settings || (Settings = {}));
 // global $:false, jQuery:false
 // jshint laxcomma: true, sub: true
 /// <reference path="../vendor/typings/jquery.d.ts" />
@@ -624,23 +624,13 @@
 var default_file = select_param ? select_param : ('file' in query_string ? query_string['file'][0] : null);
 var default_cmd = 'grep';
 var default_script = 'script' in query_string ? query_string['script'][0] : null;
-console.log("Default command: " + default_cmd);
-settings.set('currentCommand', default_cmd);
 var m_action_bar = new MinimizedActionBar('#minimized-action-bar');
 var action_bar = new ActionBar('#action-bar');
-<<<<<<< HEAD
-// var cmd_select = new CommandSelect('#command-select select', default_cmd);
-var file_select = new FileSelect('#file-select select', default_file);
-var script_input = new ScriptInput('#script-input', default_script);
-settings.onChange('currentFile', changeFileModeScript);
-// settings.onChange('currentCommand', changeFileModeScript);
-=======
 // Set defaults
 settings.set('currentCommand', default_cmd);
 var file_select = new FileSelect('#file-select select', default_file);
 var script_input = new ScriptInput('#script-input', default_script);
 settings.onChange('currentFile', changeFileModeScript);
->>>>>>> 47df70fa
 settings.onChange('currentScript', changeFileModeScript);
 settings.onChange('liveView', changeFileModeScript);
 // Start showing the first file as soon as we're connected.
